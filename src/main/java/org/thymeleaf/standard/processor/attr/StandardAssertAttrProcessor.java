/*
 * =============================================================================
 * 
 *   Copyright (c) 2011-2012, The THYMELEAF team (http://www.thymeleaf.org)
 * 
 *   Licensed under the Apache License, Version 2.0 (the "License");
 *   you may not use this file except in compliance with the License.
 *   You may obtain a copy of the License at
 * 
 *       http://www.apache.org/licenses/LICENSE-2.0
 * 
 *   Unless required by applicable law or agreed to in writing, software
 *   distributed under the License is distributed on an "AS IS" BASIS,
 *   WITHOUT WARRANTIES OR CONDITIONS OF ANY KIND, either express or implied.
 *   See the License for the specific language governing permissions and
 *   limitations under the License.
 * 
 * =============================================================================
 */
package org.thymeleaf.standard.processor.attr;

/**
 * A comma-separated list of expressions which should be evaluated and produce
 * <tt>true</tt> for every evaluation, raising an exception if not. 
 * 
 * @author Daniel Fern&aacute;ndez
<<<<<<< HEAD
 * 
 * @since 2.1.0
 *
=======
 * @since 2.1
>>>>>>> 82429c6f
 */
public final class StandardAssertAttrProcessor
        extends AbstractStandardAssertionAttrProcessor {

    public static final int ATTR_PRECEDENCE = 1550;
    public static final String ATTR_NAME = "assert";




    public StandardAssertAttrProcessor() {
        super(ATTR_NAME);
    }



    @Override
    public int getPrecedence() {
        return ATTR_PRECEDENCE;
    }
    

    
}<|MERGE_RESOLUTION|>--- conflicted
+++ resolved
@@ -24,13 +24,9 @@
  * <tt>true</tt> for every evaluation, raising an exception if not. 
  * 
  * @author Daniel Fern&aacute;ndez
-<<<<<<< HEAD
  * 
  * @since 2.1.0
  *
-=======
- * @since 2.1
->>>>>>> 82429c6f
  */
 public final class StandardAssertAttrProcessor
         extends AbstractStandardAssertionAttrProcessor {
